package au.com.southsky.jfreesane;

<<<<<<< HEAD
import static com.google.common.truth.Truth.assertThat;
import static org.junit.Assert.assertEquals;
import static org.junit.Assert.assertNotNull;
=======
import static org.junit.Assert.assertEquals;
import static org.junit.Assert.assertFalse;
import static org.junit.Assert.assertNotNull;
import static org.junit.Assert.assertTrue;
>>>>>>> 51f4884a
import static org.junit.Assert.fail;

import java.awt.Color;
import java.awt.image.BufferedImage;
import java.awt.image.Raster;
import java.io.File;
import java.io.IOException;
import java.net.InetAddress;
import java.util.List;
import java.util.logging.Handler;
import java.util.logging.Level;
import java.util.logging.Logger;

import javax.imageio.ImageIO;

import org.junit.After;
import org.junit.Assert;
import org.junit.Before;
import org.junit.BeforeClass;
import org.junit.Ignore;
import org.junit.Test;

import com.google.common.base.Charsets;
import com.google.common.collect.ImmutableList;
<<<<<<< HEAD
=======
import com.google.common.collect.ImmutableSet;
>>>>>>> 51f4884a
import com.google.common.collect.Lists;
import com.google.common.io.Closeables;
import com.google.common.io.Files;

/**
 * Tests JFreeSane's interactions with the backend.
 *
 * <p>
 * This test is ignored right now because it requires a real SANE backend to talk to. If you remove
 * the {@code "@Ignore"} annotation and point this test at a real SANE backend, it should pass.
 *
 * @author James Ring (sjr@jdns.org)
 */
@Ignore
public class SaneSessionTest {

  private static final Logger log = Logger.getLogger(SaneSessionTest.class.getName());
  private SaneSession session;
  private static final Logger jfreesaneLogger = Logger.getLogger("au.com.southsky.jfreesane");

  @BeforeClass
  public static void setupLogging() {
    // Turn up logging levels
    for (Handler handler : Logger.getLogger("").getHandlers()) {
      handler.setLevel(Level.FINE);
    }
    jfreesaneLogger.setLevel(Level.FINE);
  }

  @Before
  public void initSession() throws Exception {
    this.session = SaneSession.withRemoteSane(InetAddress.getByName("localhost"));
  }

  @After
  public void closeSession() throws Exception {
    Closeables.close(session, false);
  }

  @Test
  public void listDevicesSucceeds() throws Exception {
    List<SaneDevice> devices = session.listDevices();
    log.info("Got " + devices.size() + " device(s): " + devices);
<<<<<<< HEAD
    assertThat(devices).isNotEmpty();
=======
    Assert.assertTrue(devices.size() > 0);
>>>>>>> 51f4884a
  }

  @Test
  public void openDeviceSucceeds() throws Exception {
    SaneDevice device = session.getDevice("test");
    try {
      device.open();
    } finally {
      device.close();
    }
  }

  @Test
  public void optionGroupsArePopulated() throws Exception {
    SaneDevice device = session.getDevice("test");

    try {
      device.open();
<<<<<<< HEAD
      assertThat(device.getOptionGroups()).isNotEmpty();
=======
      assertTrue(!device.getOptionGroups().isEmpty());
>>>>>>> 51f4884a
    } finally {
      device.close();
    }
  }

  @Test
  public void imageAcquisitionSucceeds() throws Exception {
    SaneDevice device = session.getDevice("test");
    try {
      device.open();
      BufferedImage image = device.acquireImage();
      File file = File.createTempFile("image", ".png");
      ImageIO.write(image, "png", file);
      System.out.println("Successfully wrote " + file);
    } finally {
      device.close();
    }
  }

  @Test
  public void listOptionsSucceeds() throws Exception {
<<<<<<< HEAD
    SaneDevice device = session.getDevice("pixma");
=======
    SaneDevice device = session.getDevice("test");
>>>>>>> 51f4884a
    try {
      device.open();
      List<SaneOption> options = device.listOptions();
      Assert.assertTrue("Expect multiple SaneOptions", options.size() > 0);
      System.out.println("We found " + options.size() + " options");
      for (SaneOption option : options) {
        System.out.println(option.toString());
        if (option.getType() != OptionValueType.BUTTON) {
          System.out.println(option.getValueCount());
        }
      }
    } finally {
      device.close();
    }
  }

  @Test
  public void getOptionValueSucceeds() throws Exception {
    SaneDevice device = session.getDevice("test");
    try {
      device.open();
      List<SaneOption> options = device.listOptions();
      Assert.assertTrue("Expect multiple SaneOptions", options.size() > 0);
      // option 0 is always "Number of options"
      // must be greater than zero

      int optionCount = options.get(0).getIntegerValue();
      Assert.assertTrue("Option count must be > 0", optionCount > 0);

      // print out the value of all integer-valued options

      for (SaneOption option : options) {
        System.out.print(option.getTitle());

        if (!option.isActive()) {
          System.out.print(" [inactive]");
        } else {
          if (option.getType() == OptionValueType.INT && option.getValueCount() == 1
              && option.isActive()) {
            System.out.print("=" + option.getIntegerValue());
          } else if (option.getType() == OptionValueType.STRING) {
            System.out.print("=" + option.getStringValue(Charsets.US_ASCII));
          }
        }

        System.out.println();
      }
    } finally {
      device.close();
    }
  }

  @Test
  public void setOptionValueSucceedsForString() throws Exception {
    SaneDevice device = session.getDevice("test");

    try {
      device.open();
      SaneOption modeOption = device.getOption("mode");
<<<<<<< HEAD
      assertThat(modeOption.setStringValue("Gray")).isEqualTo("Gray");
=======
      assertEquals("Gray", modeOption.setStringValue("Gray"));
>>>>>>> 51f4884a
    } finally {
      device.close();
    }
  }

  @Test
  public void adfAcquisitionSucceeds() throws Exception {
    SaneDevice device = session.getDevice("test");
    device.open();
<<<<<<< HEAD
    assertThat(device.getOption("source").getStringConstraints()).has().item(
        "Automatic Document Feeder");
=======

    Assert.assertTrue(
        device.getOption("source").getStringConstraints().contains("Automatic Document Feeder"));
>>>>>>> 51f4884a
    device.getOption("source").setStringValue("Automatic Document Feeder");

    for (int i = 0; i < 20; i++) {
      try {
        device.acquireImage();
      } catch (SaneException e) {
        if (e.getStatus() == SaneStatus.STATUS_NO_DOCS) {
          // out of documents to read, that's fine
          break;
        } else {
          throw e;
        }
      }
    }
  }

  @Test
  public void acquireMonoImage() throws Exception {
    SaneDevice device = session.getDevice("test");

    try {
      device.open();
      SaneOption modeOption = device.getOption("mode");
      assertEquals("Gray", modeOption.setStringValue("Gray"));
      BufferedImage image = device.acquireImage();

      File file = File.createTempFile("mono-image", ".png");
      ImageIO.write(image, "png", file);
      System.out.println("Successfully wrote " + file);
    } finally {
      device.close();
    }
  }

  /**
   * Tests that this SANE client produces images that match
   * {@link "http://www.meier-geinitz.de/sane/test-backend/test-pictures.html"} .
   */
  @Test
  public void producesCorrectImages() throws Exception {
    SaneDevice device = session.getDevice("test");
    // Solid black and white
    try {
      device.open();
      device.getOption("br-x").setFixedValue(200);
      device.getOption("br-y").setFixedValue(200);

      /*
       * assertProducesCorrectImage(device, "Gray", 1, "Solid white");
       * assertProducesCorrectImage(device, "Gray", 8, "Solid white");
       * assertProducesCorrectImage(device, "Gray", 16, "Solid white");
       * assertProducesCorrectImage(device, "Gray", 1, "Solid black");
       * assertProducesCorrectImage(device, "Gray", 8, "Solid black");
       * assertProducesCorrectImage(device, "Gray", 16, "Solid black");
       *
       * assertProducesCorrectImage(device, "Color", 1, "Solid white");
       * assertProducesCorrectImage(device, "Color", 8, "Solid white");
       * assertProducesCorrectImage(device, "Color", 16, "Solid white");
       * assertProducesCorrectImage(device, "Color", 1, "Solid black");
       * assertProducesCorrectImage(device, "Color", 8, "Solid black");
       * assertProducesCorrectImage(device, "Color", 16, "Solid black");
       *
       * assertProducesCorrectImage(device, "Gray", 1, "Color pattern");
       * assertProducesCorrectImage(device, "Color", 1, "Color pattern");
       *
       * assertProducesCorrectImage(device, "Gray", 8, "Color pattern");
       * assertProducesCorrectImage(device, "Color", 8, "Color pattern");
       */

      assertProducesCorrectImage(device, "Gray", 1, "Grid");
      assertProducesCorrectImage(device, "Color", 1, "Color pattern");

//      assertProducesCorrectImage(device, "Color", 8, "Color pattern");
//      assertProducesCorrectImage(device, "Color", 16, "Color pattern");
    } finally {
      device.close();
    }
  }

  @Test
  public void readsAndSetsStringsCorrectly() throws Exception {
    SaneDevice device = session.getDevice("test");

    try {
      device.open();
<<<<<<< HEAD
      assertThat(device.getOption("mode").getStringValue(Charsets.US_ASCII)).matches("Gray|Color");
      assertThat(device.getOption("mode").setStringValue("Gray")).isEqualTo("Gray");
      assertThat(device.getOption("mode").getStringValue(Charsets.US_ASCII)).isEqualTo("Gray");
      assertThat(device.getOption("read-return-value").getStringValue(Charsets.US_ASCII))
          .isEqualTo("Default");
=======
      assertTrue(ImmutableSet.of("Color", "Gray").contains(
          device.getOption("mode").getStringValue(Charsets.US_ASCII)));
      assertEquals("Gray", device.getOption("mode").setStringValue("Gray"));
      assertEquals("Gray", device.getOption("mode").getStringValue(Charsets.US_ASCII));
      assertEquals(
          "Default", device.getOption("read-return-value").getStringValue(Charsets.US_ASCII));
>>>>>>> 51f4884a
    } finally {
      device.close();
    }
  }

  @Test
  public void readsFixedPrecisionCorrectly() throws Exception {
    SaneDevice device = session.getDevice("test");

    try {
      device.open();

      // this option gets rounded to the nearest whole number by the backend
      assertEquals(123, device.getOption("br-x").setFixedValue(123.456), 0.0001);
      assertEquals(123, device.getOption("br-x").getFixedValue(), 0.0001);
    } finally {
      device.close();
    }
  }

  @Test
  public void readsBooleanOptionsCorrectly() throws Exception {
    SaneDevice device = session.getDevice("test");

    try {
      device.open();

      SaneOption option = device.getOption("hand-scanner");
<<<<<<< HEAD
      assertThat(option.setBooleanValue(true)).isTrue();
      assertThat(option.getBooleanValue()).isTrue();
      assertThat(option.setBooleanValue(false)).isFalse();
      assertThat(option.getBooleanValue()).isFalse();
=======
      assertTrue(option.setBooleanValue(true));
      assertTrue(option.getBooleanValue());
      assertFalse(option.setBooleanValue(false));
      assertFalse(option.getBooleanValue());
>>>>>>> 51f4884a
    } finally {
      device.close();
    }
  }

  @Test
  public void readsStringListConstraintsCorrectly() throws Exception {
    SaneDevice device = session.getDevice("test");

    try {
      device.open();

      SaneOption option = device.getOption("string-constraint-string-list");
<<<<<<< HEAD
      assertThat(option).isNotNull();
      assertThat(option.getConstraintType()).isEqualTo(OptionValueConstraintType.STRING_LIST_CONSTRAINT);
      assertThat(option.getStringConstraints()).has().exactly("First entry", "Second entry",
          "This is the very long third entry. Maybe the frontend has an idea how to display it");
=======
      assertNotNull(option);
      assertEquals(OptionValueConstraintType.STRING_LIST_CONSTRAINT, option.getConstraintType());
      assertEquals(ImmutableList.of("First entry", "Second entry",
          "This is the very long third entry. Maybe the frontend has an idea how to display it"),
          option.getStringConstraints());
>>>>>>> 51f4884a
    } finally {
      device.close();
    }
  }

  @Test
  public void readIntegerValueListConstraintsCorrectly() throws Exception {
    SaneDevice device = session.getDevice("test");

    try {
      device.open();

      SaneOption option = device.getOption("int-constraint-word-list");
      assertNotNull(option);
      assertEquals(OptionValueConstraintType.VALUE_LIST_CONSTRAINT, option.getConstraintType());
      assertEquals(ImmutableList.of(-42, -8, 0, 17, 42, 256, 65536, 16777216, 1073741824),
          option.getIntegerValueListConstraint());
    } finally {
      device.close();
    }
  }

  @Test
  public void readFixedValueListConstraintsCorrectly() throws Exception {
    SaneDevice device = session.getDevice("test");

    try {
      device.open();

      SaneOption option = device.getOption("fixed-constraint-word-list");
      assertNotNull(option);
      assertEquals(OptionValueConstraintType.VALUE_LIST_CONSTRAINT, option.getConstraintType());
      List<Double> expected = ImmutableList.of(-32.7d, 12.1d, 42d, 129.5d);
      List<Double> actual = option.getFixedValueListConstraint();
      assertEquals(expected.size(), actual.size());

      for (int i = 0; i < expected.size(); i++) {
        assertEquals(expected.get(i), actual.get(i), 0.00001);
      }

    } finally {
      device.close();
    }
  }

  @Test
  public void readIntegerConstraintRangeCorrectly() throws Exception {
    SaneDevice device = session.getDevice("test");

    try {
      device.open();

      SaneOption option = device.getOption("int-constraint-range");
      assertNotNull(option);
      assertEquals(OptionValueConstraintType.RANGE_CONSTRAINT, option.getConstraintType());
      assertEquals(4, option.getRangeConstraints().getMinimumInteger());
      assertEquals(192, option.getRangeConstraints().getMaximumInteger());
      assertEquals(2, option.getRangeConstraints().getQuantumInteger());
    } finally {
      device.close();
    }
  }

  @Test
  public void readFixedConstraintRangeCorrectly() throws Exception {
    SaneDevice device = session.getDevice("test");

    try {
      device.open();

      SaneOption option = device.getOption("fixed-constraint-range");
      assertNotNull(option);
      assertEquals(OptionValueConstraintType.RANGE_CONSTRAINT, option.getConstraintType());
      assertEquals(-42.17, option.getRangeConstraints().getMinimumFixed(), 0.00001);
      assertEquals(32767.9999, option.getRangeConstraints().getMaximumFixed(), 0.00001);
      assertEquals(2.0, option.getRangeConstraints().getQuantumFixed(), 0.00001);
    } finally {
      device.close();
    }
  }

  @Test
  public void arrayOption() throws Exception {
    SaneDevice device = session.getDevice("pixma");

    try {
      device.open();

      SaneOption option = device.getOption("gamma-table");
      assertNotNull(option);
//      assertFalse(option.isConstrained());
      assertEquals(OptionValueType.INT, option.getType());
      List<Integer> values = Lists.newArrayList();

      for (int i = 0; i < option.getValueCount(); i++) {
        values.add(i % 256);
      }

      assertEquals(values, option.setIntegerValue(values));
      assertEquals(values, option.getIntegerArrayValue());
    } finally {
      device.close();
    }
  }

  @Test
  public void pixmaConstraints() throws Exception {
    SaneDevice device = session.getDevice("pixma");

    try {
      device.open();

      SaneOption option = device.getOption("tl-x");
      assertNotNull(option);
      assertEquals(OptionValueConstraintType.RANGE_CONSTRAINT, option.getConstraintType());
      assertEquals(OptionValueType.FIXED, option.getType());
      RangeConstraint constraint = option.getRangeConstraints();

      System.out.println(constraint.getMinimumFixed());
      System.out.println(constraint.getMaximumFixed());
      System.out.println(option.getUnits());
      System.out.println(option.setFixedValue(-4));
      System.out.println(option.setFixedValue(97.5));
    } finally {
      device.close();
    }
  }

  @Test
  public void multipleListDevicesCalls() throws Exception {
    session.listDevices();
    session.listDevices();
  }

  @Test
  public void multipleGetDeviceCalls() throws Exception {
    session.getDevice("test");
    session.getDevice("test");
  }

  @Test
  public void multipleOpenDeviceCalls() throws Exception {
    {
      SaneDevice device = session.getDevice("test");
      openAndCloseDevice(device);
    }

    {
      SaneDevice device = session.getDevice("test");
      openAndCloseDevice(device);
    }
  }

  @Test
  public void canSetButtonOption() throws Exception {
    SaneDevice device = session.getDevice("pixma");
    try {
      device.open();
      device.getOption("button-update").setButtonValue();
      assertEquals("Gray", device.getOption("mode").setStringValue("Gray"));
      assertEquals("Gray", device.getOption("mode").getStringValue());
    } finally {
      device.close();
    }
  }

  @Test
  public void handScanning() throws Exception {
    SaneDevice device = session.getDevice("test");
    try {
      device.open();
      device.getOption("hand-scanner").setBooleanValue(true);
      device.acquireImage();
    } finally {
      device.close();
    }
  }

  @Test
  public void threePassScanning() throws Exception {
    SaneDevice device = session.getDevice("test");
    try {
      device.open();
      assertEquals("Color pattern", device.getOption("test-picture")
          .setStringValue("Color pattern"));
      assertEquals("Color", device.getOption("mode").setStringValue("Color"));
      assertEquals(true, device.getOption("three-pass").setBooleanValue(true));
      for (int i = 0; i < 5; i++) {
        File file = File.createTempFile("three-pass", ".png");
        ImageIO.write(device.acquireImage(), "png", file);
        System.out.println("Wrote three-pass test to " + file);
      }
    } finally {
      device.close();
    }
  }

  @Test
<<<<<<< HEAD
=======
  public void reducedArea() throws Exception {
    SaneDevice device = session.getDevice("test");
    try {
      device.open();
      device.getOption("mode").setStringValue("Color");
      device.getOption("resolution").setIntegerValue(200);
      device.getOption("tl-x").setFixedValue(0.0);
      device.getOption("tl-y").setFixedValue(0.0);
      device.getOption("br-x").setFixedValue(105.0);
      device.getOption("br-y").setFixedValue(149.0);
      device.acquireImage();
    } finally {
      device.close();
    }
  }

  @Test
>>>>>>> 51f4884a
  public void passwordAuthentication() throws Exception {
    // assumes that test is a password-authenticated device
    session.setPasswordProvider(SanePasswordProvider.forUsernameAndPassword("sjr", "password"));
    SaneDevice device = session.getDevice("test");
    device.open();
    device.acquireImage();
  }

  @Test
  public void invalidPasswordCausesAccessDeniedError() throws Exception {
    session.setPasswordProvider(SanePasswordProvider.forUsernameAndPassword("sjr", "badpassword"));
    SaneDevice device = session.getDevice("test");

    try {
      device.open();
      fail("Expected a SaneException, didn't get one");
    } catch (SaneException e) {
      if (e.getStatus() != SaneStatus.STATUS_ACCESS_DENIED) {
        throw e;
      }

      // if we got here, we got the expected exception
    }
  }
<<<<<<< HEAD

=======
>>>>>>> 51f4884a
  @Test
  public void passwordAuthenticationFromLocalFileSpecified() throws Exception {
    File passwordFile = File.createTempFile("sane", ".pass");
    try {
      Files.write("sjr:password:test", passwordFile, Charsets.ISO_8859_1);
      session.setPasswordProvider(SanePasswordProvider.usingSanePassFile(passwordFile
          .getAbsolutePath()));
      SaneDevice device = session.getDevice("test");
      device.open();
      device.acquireImage();
    } finally {
      passwordFile.delete();
    }
  }

  private void openAndCloseDevice(SaneDevice device) throws Exception {
    try {
      device.open();
      device.listOptions();
    } finally {
      device.close();
    }
  }

  private void assertProducesCorrectImage(
      SaneDevice device, String mode, int sampleDepth, String testPicture)
      throws IOException, SaneException {
    BufferedImage actualImage = acquireImage(device, mode, sampleDepth, testPicture);

    writeImage(mode, sampleDepth, testPicture, actualImage);

    if (testPicture.startsWith("Solid")) {
      assertImageSolidColor(testPicture.endsWith("black") ? Color.black : Color.white, actualImage);
    } else {
      // compare with sample images
    }
  }

  private void writeImage(
      String mode, int sampleDepth, String testPicture, BufferedImage actualImage)
      throws IOException {
    File file = File.createTempFile(
        String.format("image-%s-%d-%s", mode, sampleDepth, testPicture.replace(' ', '_')), ".png");
    ImageIO.write(actualImage, "png", file);
    System.out.println("Successfully wrote " + file);
  }

  private void assertImageSolidColor(Color color, BufferedImage image) {
    for (int x = 0; x < image.getWidth(); x++) {
      for (int y = 0; y < image.getHeight(); y++) {
        assertEquals(color.getRGB(), image.getRGB(x, y));
      }
    }
  }

  private BufferedImage acquireImage(
      SaneDevice device, String mode, int sampleDepth, String testPicture)
      throws IOException, SaneException {
    device.getOption("mode").setStringValue(mode);
    device.getOption("depth").setIntegerValue(sampleDepth);
    device.getOption("test-picture").setStringValue(testPicture);

    return device.acquireImage();
  }

  private void assertImagesEqual(BufferedImage expected, BufferedImage actual) {
    assertEquals("image widths differ", expected.getWidth(), actual.getWidth());
    assertEquals("image heights differ", expected.getHeight(), actual.getHeight());

    Raster expectedRaster = expected.getRaster();
    Raster actualRaster = actual.getRaster();

    for (int x = 0; x < expected.getWidth(); x++) {
      for (int y = 0; y < expected.getHeight(); y++) {
        int[] expectedPixels = expectedRaster.getPixel(x, y, (int[]) null);
        int[] actualPixels = actualRaster.getPixel(x, y, (int[]) null);

        // assert that all the samples are the same for the given pixel
        Assert.assertArrayEquals(expectedPixels, actualPixels);
      }
    }
  }
}<|MERGE_RESOLUTION|>--- conflicted
+++ resolved
@@ -1,15 +1,8 @@
 package au.com.southsky.jfreesane;
 
-<<<<<<< HEAD
 import static com.google.common.truth.Truth.assertThat;
 import static org.junit.Assert.assertEquals;
 import static org.junit.Assert.assertNotNull;
-=======
-import static org.junit.Assert.assertEquals;
-import static org.junit.Assert.assertFalse;
-import static org.junit.Assert.assertNotNull;
-import static org.junit.Assert.assertTrue;
->>>>>>> 51f4884a
 import static org.junit.Assert.fail;
 
 import java.awt.Color;
@@ -34,10 +27,6 @@
 
 import com.google.common.base.Charsets;
 import com.google.common.collect.ImmutableList;
-<<<<<<< HEAD
-=======
-import com.google.common.collect.ImmutableSet;
->>>>>>> 51f4884a
 import com.google.common.collect.Lists;
 import com.google.common.io.Closeables;
 import com.google.common.io.Files;
@@ -81,11 +70,7 @@
   public void listDevicesSucceeds() throws Exception {
     List<SaneDevice> devices = session.listDevices();
     log.info("Got " + devices.size() + " device(s): " + devices);
-<<<<<<< HEAD
     assertThat(devices).isNotEmpty();
-=======
-    Assert.assertTrue(devices.size() > 0);
->>>>>>> 51f4884a
   }
 
   @Test
@@ -104,11 +89,7 @@
 
     try {
       device.open();
-<<<<<<< HEAD
       assertThat(device.getOptionGroups()).isNotEmpty();
-=======
-      assertTrue(!device.getOptionGroups().isEmpty());
->>>>>>> 51f4884a
     } finally {
       device.close();
     }
@@ -130,11 +111,7 @@
 
   @Test
   public void listOptionsSucceeds() throws Exception {
-<<<<<<< HEAD
     SaneDevice device = session.getDevice("pixma");
-=======
-    SaneDevice device = session.getDevice("test");
->>>>>>> 51f4884a
     try {
       device.open();
       List<SaneOption> options = device.listOptions();
@@ -194,11 +171,7 @@
     try {
       device.open();
       SaneOption modeOption = device.getOption("mode");
-<<<<<<< HEAD
       assertThat(modeOption.setStringValue("Gray")).isEqualTo("Gray");
-=======
-      assertEquals("Gray", modeOption.setStringValue("Gray"));
->>>>>>> 51f4884a
     } finally {
       device.close();
     }
@@ -208,14 +181,8 @@
   public void adfAcquisitionSucceeds() throws Exception {
     SaneDevice device = session.getDevice("test");
     device.open();
-<<<<<<< HEAD
     assertThat(device.getOption("source").getStringConstraints()).has().item(
         "Automatic Document Feeder");
-=======
-
-    Assert.assertTrue(
-        device.getOption("source").getStringConstraints().contains("Automatic Document Feeder"));
->>>>>>> 51f4884a
     device.getOption("source").setStringValue("Automatic Document Feeder");
 
     for (int i = 0; i < 20; i++) {
@@ -301,20 +268,11 @@
 
     try {
       device.open();
-<<<<<<< HEAD
       assertThat(device.getOption("mode").getStringValue(Charsets.US_ASCII)).matches("Gray|Color");
       assertThat(device.getOption("mode").setStringValue("Gray")).isEqualTo("Gray");
       assertThat(device.getOption("mode").getStringValue(Charsets.US_ASCII)).isEqualTo("Gray");
       assertThat(device.getOption("read-return-value").getStringValue(Charsets.US_ASCII))
           .isEqualTo("Default");
-=======
-      assertTrue(ImmutableSet.of("Color", "Gray").contains(
-          device.getOption("mode").getStringValue(Charsets.US_ASCII)));
-      assertEquals("Gray", device.getOption("mode").setStringValue("Gray"));
-      assertEquals("Gray", device.getOption("mode").getStringValue(Charsets.US_ASCII));
-      assertEquals(
-          "Default", device.getOption("read-return-value").getStringValue(Charsets.US_ASCII));
->>>>>>> 51f4884a
     } finally {
       device.close();
     }
@@ -343,17 +301,10 @@
       device.open();
 
       SaneOption option = device.getOption("hand-scanner");
-<<<<<<< HEAD
       assertThat(option.setBooleanValue(true)).isTrue();
       assertThat(option.getBooleanValue()).isTrue();
       assertThat(option.setBooleanValue(false)).isFalse();
       assertThat(option.getBooleanValue()).isFalse();
-=======
-      assertTrue(option.setBooleanValue(true));
-      assertTrue(option.getBooleanValue());
-      assertFalse(option.setBooleanValue(false));
-      assertFalse(option.getBooleanValue());
->>>>>>> 51f4884a
     } finally {
       device.close();
     }
@@ -367,18 +318,10 @@
       device.open();
 
       SaneOption option = device.getOption("string-constraint-string-list");
-<<<<<<< HEAD
       assertThat(option).isNotNull();
       assertThat(option.getConstraintType()).isEqualTo(OptionValueConstraintType.STRING_LIST_CONSTRAINT);
       assertThat(option.getStringConstraints()).has().exactly("First entry", "Second entry",
           "This is the very long third entry. Maybe the frontend has an idea how to display it");
-=======
-      assertNotNull(option);
-      assertEquals(OptionValueConstraintType.STRING_LIST_CONSTRAINT, option.getConstraintType());
-      assertEquals(ImmutableList.of("First entry", "Second entry",
-          "This is the very long third entry. Maybe the frontend has an idea how to display it"),
-          option.getStringConstraints());
->>>>>>> 51f4884a
     } finally {
       device.close();
     }
@@ -577,8 +520,6 @@
   }
 
   @Test
-<<<<<<< HEAD
-=======
   public void reducedArea() throws Exception {
     SaneDevice device = session.getDevice("test");
     try {
@@ -596,7 +537,6 @@
   }
 
   @Test
->>>>>>> 51f4884a
   public void passwordAuthentication() throws Exception {
     // assumes that test is a password-authenticated device
     session.setPasswordProvider(SanePasswordProvider.forUsernameAndPassword("sjr", "password"));
@@ -621,10 +561,7 @@
       // if we got here, we got the expected exception
     }
   }
-<<<<<<< HEAD
-
-=======
->>>>>>> 51f4884a
+
   @Test
   public void passwordAuthenticationFromLocalFileSpecified() throws Exception {
     File passwordFile = File.createTempFile("sane", ".pass");
